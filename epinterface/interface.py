--- conflicted
+++ resolved
@@ -193,11 +193,7 @@
     Name: str
     Zone_or_ZoneList_Name: str
     Construction_Name: str
-<<<<<<< HEAD
-    SurfaceArea: float
-=======
     Surface_Area: float
->>>>>>> 78daeab4
 
 
 class BaseMaterial(BaseModel, extra="ignore", populate_by_name=True):
