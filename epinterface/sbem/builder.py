"""A module for building the energy model using the SBEM template library approach."""

import asyncio
import shutil
import tempfile
from collections.abc import Callable
from dataclasses import dataclass
from pathlib import Path
from typing import Literal, cast
from uuid import uuid4

import pandas as pd
from archetypal.idfclass import IDF
from archetypal.idfclass.sql import Sql
from pydantic import BaseModel, Field, model_validator

from epinterface.constants import assumed_constants, physical_constants
from epinterface.data import EnergyPlusArtifactDir
from epinterface.ddy_injector_bayes import DDYSizingSpec
from epinterface.geometry import ShoeboxGeometry, get_zone_floor_area
from epinterface.interface import (
    InternalMass,
    SiteGroundTemperature,
    ZoneList,
    add_default_schedules,
    add_default_sim_controls,
)
from epinterface.sbem.components.envelope import (
    ConstructionAssemblyComponent,
    EnvelopeAssemblyComponent,
    GlazingConstructionSimpleComponent,
)
from epinterface.sbem.components.zones import ZoneComponent
from epinterface.sbem.exceptions import (
    NotImplementedParameter,
    SBEMBuilderNotImplementedError,
)
from epinterface.weather import BaseWeather


class SimulationPathConfig(BaseModel):
    """The configuration for the simulation's pathing."""

    output_dir: Path = Field(
        default_factory=lambda: EnergyPlusArtifactDir / "cache" / str(uuid4())[:8],
        description="The output directory for the IDF model.",
    )
    weather_dir: Path = Field(
        default_factory=lambda: EnergyPlusArtifactDir / "cache" / "weather",
        description="The directory to store the weather files.",
    )


AtticInsulationSurfaceOption = Literal["roof", "floor", None]
BasementInsulationSurfaceOption = Literal["walls", "ceiling", None]


class SurfaceHandler(BaseModel):
    """A handler for filtering and adding surfaces to a model."""

    boundary_condition: str | None
    original_construction_name: str | None
    original_surface_type: str | None
    surface_group: Literal["glazing", "opaque", "internal_mass"]

    def assign_constructions_to_objs(
        self,
        idf: IDF,
        construction: ConstructionAssemblyComponent
        | GlazingConstructionSimpleComponent,
    ) -> IDF:
        """Adds a construction (and its materials) to an IDF and assigns it to matching surfaces.

        The basic idea is to look for certain idf objects that need a construction assigned to them,
        and then assign the construction to them by name.

        Depending on the configuration of the surface handler, we will look for different types of IDF objects.

        Args:
            idf (IDF): The IDF model to add the construction to.
            construction (ConstructionAssemblyComponent | GlazingConstructionComponent): The construction to add.
        """
        # This will identify what *type* of energy plus object we need to assign a particular construction to.
        # e.g. glazing -> look for FENESTRATIONSURFACE:DETAILED
        # e.g. opaque -> look for BUILDINGSURFACE:DETAILED
        # e.g. internal mass -> look for INTERNALMASS
        obj_type_key = (
            "FENESTRATIONSURFACE:DETAILED"
            if self.surface_group == "glazing"
            else (
                "INTERNALMASS"
                if self.surface_group == "internal_mass"
                else "BUILDINGSURFACE:DETAILED"
            )
        )

        if self.boundary_condition is not None and self.surface_group == "glazing":
            raise NotImplementedParameter(
                "BoundaryCondition", self.surface_group, "Glazing"
            )

        # Now we can find the matching idf objects that need a construction.
        srfs = [srf for srf in idf.idfobjects[obj_type_key] if self.check_srf(srf)]
        idf = construction.add_to_idf(idf)

        # and then we can finally assign the construction to the surfaces.
        for srf in srfs:
            srf.Construction_Name = construction.Name
        return idf

    def check_srf(self, srf):
        """Check if the surface matches the filters.

        Args:
            srf (eppy.IDF.BLOCK): The surface to check.

        Returns:
            match (bool): True if the surface matches the filters.
        """
        return (
            self.check_construction_type(srf)
            and self.check_boundary(srf)
            and self.check_construction_name(srf)
        )

    def check_construction_type(self, srf):
        """Check if the surface matches the construction type.

        Args:
            srf (eppy.IDF.BLOCK): The surface to check.

        Returns:
            match (bool): True if the surface matches the construction type.
        """
        if self.surface_group == "glazing":
            # Ignore the construction type check for windows
            return True
        if self.original_surface_type is None:
            # Ignore the construction type check when filter not provided
            return True
        # Check the construction type
        return self.original_surface_type.lower() == srf.Surface_Type.lower()

    def check_boundary(self, srf):
        """Check if the surface matches the boundary condition.

        Args:
            srf (eppy.IDF.BLOCK): The surface to check.

        Returns:
            match (bool): True if the surface matches the boundary condition.
        """
        if self.surface_group == "glazing":
            # Ignore the bc filter check for windows
            return True
        if self.boundary_condition is None:
            # Ignore the bc filter when filter not provided
            return True
        # Check the boundary condition
        return srf.Outside_Boundary_Condition.lower() == self.boundary_condition.lower()

    def check_construction_name(self, srf):
        """Check if the surface matches the original construction name.

        Args:
            srf (eppy.IDF.BLOCK): The surface to check.

        Returns:
            match (bool): True if the surface matches the original construction name.
        """
        if self.original_construction_name is None:
            # Ignore the original construction name check when filter not provided
            return True
        # Check the original construction name
        return srf.Construction_Name.lower() == self.original_construction_name.lower()


class SurfaceHandlers(BaseModel):
    """A collection of surface handlers for different surface types."""

    Roof: SurfaceHandler
    Facade: SurfaceHandler
    Slab: SurfaceHandler
    Ceiling: SurfaceHandler
    Partition: SurfaceHandler
    InternalMass: SurfaceHandler
    GroundSlab: SurfaceHandler
    GroundWall: SurfaceHandler
    Window: SurfaceHandler

    @classmethod
    def Default(cls):
        """Get the default surface handlers."""
        roof_handler = SurfaceHandler(
            boundary_condition="outdoors",
            original_construction_name=None,
            original_surface_type="roof",
            surface_group="opaque",
        )
        facade_handler = SurfaceHandler(
            boundary_condition="outdoors",
            original_construction_name=None,
            original_surface_type="wall",
            surface_group="opaque",
        )
        partition_handler = SurfaceHandler(
            boundary_condition="surface",
            original_construction_name=None,
            original_surface_type="wall",
            surface_group="opaque",
        )
        ground_wall_handler = SurfaceHandler(
            boundary_condition="ground",
            original_construction_name=None,
            original_surface_type="wall",
            surface_group="opaque",
        )
        slab_handler = SurfaceHandler(
            boundary_condition="surface",
            original_construction_name=None,
            original_surface_type="floor",
            surface_group="opaque",
        )
        ceiling_handler = SurfaceHandler(
            boundary_condition="surface",
            original_construction_name=None,
            original_surface_type="ceiling",
            surface_group="opaque",
        )
        ground_slab_handler = SurfaceHandler(
            boundary_condition="ground",
            original_construction_name=None,
            original_surface_type="floor",
            surface_group="opaque",
        )
        window_handler = SurfaceHandler(
            boundary_condition=None,
            original_construction_name=None,
            original_surface_type=None,
            surface_group="glazing",
        )

        internal_mass_handler = SurfaceHandler(
            boundary_condition=None,
            original_construction_name=None,
<<<<<<< HEAD
            original_surface_type="internal_mass",
            surface_group="opaque",
=======
            original_surface_type=None,
            surface_group="internal_mass",
>>>>>>> 78daeab4
        )

        return cls(
            Roof=roof_handler,
            Facade=facade_handler,
            Slab=slab_handler,
            Ceiling=ceiling_handler,
            Partition=partition_handler,
            InternalMass=internal_mass_handler,
            GroundSlab=ground_slab_handler,
            GroundWall=ground_wall_handler,
            Window=window_handler,
        )

    def handle_envelope(
        self,
        idf: IDF,
        constructions: EnvelopeAssemblyComponent,
        window: GlazingConstructionSimpleComponent | None,
    ):
        """Assign the envelope to the IDF model.

        Note that this will add a "reversed" construction for the floorsystem slab/ceiling

        Args:
            idf (IDF): The IDF model to add the envelope to.
            constructions (ZoneConstruction): The construction names for the envelope.
            window (GlazingConstructionSimpleComponent | None): The window definition.

        Returns:
            idf (IDF): The updated IDF model.
        """
        # outside walls are the ones with outdoor boundary condition and vertical orientation
        # def make_reversed(const: ConstructionAssemblyComponent):
        #     new_const = const.model_copy(deep=True)
        #     sorted_layers = sorted(new_const.Layers, key=lambda x: x.LayerOrder)
        #     for i, layer in enumerate(sorted_layers[::-1]):
        #         layer.LayerOrder = i
        #     resorted_layers = sorted(sorted_layers, key=lambda x: x.LayerOrder)
        #     new_const.Layers = resorted_layers
        #     new_const.Name = f"{const.Name}_Reversed"
        #     return new_const

        slab_reversed = constructions.SlabAssembly.reversed

        idf = self.Roof.assign_constructions_to_objs(
            idf=idf, construction=constructions.RoofAssembly
        )
        idf = self.Facade.assign_constructions_to_objs(
            idf=idf, construction=constructions.FacadeAssembly
        )
        idf = self.Partition.assign_constructions_to_objs(
            idf=idf, construction=constructions.PartitionAssembly
        )
        idf = self.Slab.assign_constructions_to_objs(
            idf=idf, construction=slab_reversed
        )
        idf = self.Ceiling.assign_constructions_to_objs(
            idf=idf, construction=constructions.SlabAssembly
        )
        idf = self.GroundSlab.assign_constructions_to_objs(
            idf=idf, construction=constructions.GroundSlabAssembly
        )
        idf = self.GroundWall.assign_constructions_to_objs(
            idf=idf, construction=constructions.GroundWallAssembly
        )
        if window:
<<<<<<< HEAD
            idf = self.Window.assign_srfs(idf=idf, construction=window)

        if constructions.InternalMassAssembly is not None:
            idf = self.InternalMass.assign_srfs(
=======
            idf = self.Window.assign_constructions_to_objs(idf=idf, construction=window)

        if constructions.InternalMassAssembly is not None:
            # We need to create new IDF Objects since they were not added into the scene
            # yet (whereas the other buildingsurface/fenestrationsurface were added by
            # eppy during the add_block call which inits zone geometry)
            for zone in idf.idfobjects["ZONE"]:
                floor_area = get_zone_floor_area(idf, zone.Name) * (
                    constructions.InternalMassExposedAreaPerArea or 0
                )
                internal_mass = InternalMass(
                    Name=f"{zone.Name}_InternalMass",
                    Zone_or_ZoneList_Name=zone.Name,
                    Construction_Name=constructions.InternalMassAssembly.Name,
                    Surface_Area=floor_area,
                )
                idf = internal_mass.add(idf)

            # once we've guaranteed that the internal mass object exists, we can
            # assign it the constructions to them
            idf = self.InternalMass.assign_constructions_to_objs(
>>>>>>> 78daeab4
                idf=idf, construction=constructions.InternalMassAssembly
            )
        return idf


@dataclass
class AddedZoneLists:
    """A collection of zone lists for a model."""

    conditioned_zone_list: ZoneList
    all_zones_list: ZoneList
    occupied_zone_list: ZoneList
    attic_zone_list: ZoneList
    basement_zone_list: ZoneList
    main_zone_list: ZoneList


class Model(BaseWeather, validate_assignment=True):
    """A simple model constructor for the IDF model.

    Creates geometry as well as zone definitions.
    """

    geometry: ShoeboxGeometry
    attic_insulation_surface: AtticInsulationSurfaceOption
    # TODO: should we have another field for whether or not the attic is ventilated, i.e. high infiltration?
    conditioned_attic: bool
    attic_use_fraction: float | None = Field(..., ge=0, le=1)
    basement_use_fraction: float | None = Field(..., ge=0, le=1)
    conditioned_basement: bool
    basement_insulation_surface: BasementInsulationSurfaceOption
    Zone: ZoneComponent

    @property
    def total_conditioned_area(self) -> float:
        """The total conditioned area of the model.

        Returns:
            area (float): The total conditioned area of the model.
        """
        conditioned_area = self.geometry.total_living_area
        if self.geometry.basement and self.conditioned_basement:
            conditioned_area += self.geometry.footprint_area
        if self.geometry.roof_height and self.conditioned_attic:
            conditioned_area += self.geometry.footprint_area
        return conditioned_area

    @property
    def total_people(self) -> float:
        """The total number of people in the model.

        Returns:
            ppl (float): The total number of people in the model

        """
        ppl_per_m2 = (
            self.Zone.Operations.SpaceUse.Occupancy.PeopleDensity
            if self.Zone.Operations.SpaceUse.Occupancy.IsOn
            else 0
        )
        total_area = self.total_conditioned_area
        total_ppl = ppl_per_m2 * total_area
        return total_ppl

        # validate the attic conditioning

    @model_validator(mode="after")
    def attic_check(self):
        """Validate the attic insulation surface and geometry.

        It is impossible to have the roof insulated but on gabling (gabling is determined by the roof height).

        It is imposisble to have a conditioned attic if there is no roof height/gabling.

        Raises:
            ValueError
        """
        if (
            self.attic_insulation_surface == "roof"
            and self.geometry.roof_height is None
        ):
            msg = "Cannot have roof-surface insulation if there is no roof height."
            raise ValueError(msg)

        if self.conditioned_attic and self.geometry.roof_height is None:
            msg = "Cannot have a conditioned attic if there is no roof height."
            raise ValueError(msg)

        if self.attic_use_fraction and self.geometry.roof_height is None:
            msg = "Cannot have an occupied attic if there is no roof height."
            raise ValueError(msg)
        return self

    @model_validator(mode="after")
    def basement_check(self):
        """Validate the basement insulation surface and geometry.

        It is impossible to have the basement walls insulated but have no basement.

        It is impossible to have a conditioned basement if there is no basement.

        Raises:
            ValueError
        """
        if self.basement_insulation_surface is not None and not self.geometry.basement:
            msg = "Cannot have basement walls/ceiling insulated if there is no basement in self.geometry."
            raise ValueError(msg)

        if self.conditioned_basement and not self.geometry.basement:
            msg = "Cannot have a conditioned basement if there is no basement in self.geometry."
            raise ValueError(msg)

        if self.basement_use_fraction and not self.geometry.basement:
            msg = "Cannot have an occupied basement if there is no basement in self.geometry."
            raise ValueError(msg)

        return self

    def add_zone_lists(
        self,
        idf: IDF,
    ) -> tuple[IDF, AddedZoneLists]:
        """Add the zone lists to the IDF model.

        Note that this attempts to automatically determine
        the zones from the IDF model which are conditioned
        as well as a separate list for all zones.

        Args:
            idf (IDF): The IDF model to add the zone lists to.

        Returns:
            idf (IDF): The IDF model with the added zone lists
            zone_lists (AddedZoneLists): The list of zone lists
        """
        all_zone_names = [zone.Name for zone in idf.idfobjects["ZONE"]]
        all_zones_list = ZoneList(Name="All_Zones", Names=all_zone_names)

        conditioned_zone_names = []
        attic_zone_names = []
        basement_zone_names = []
        main_zone_names = []
        occupied_zone_names = []
        for zone in idf.idfobjects["ZONE"]:
            # handle attic
            is_attic = "attic" in zone.Name.lower()
            is_basement = (
                zone.Name.lower().endswith(self.geometry.basement_suffix.lower())
                if self.geometry.basement
                else False
            )
            is_normal_zone = not is_attic and not is_basement
            should_condition = (
                (is_attic and self.conditioned_attic)
                or (is_basement and self.conditioned_basement)
                or is_normal_zone
            )
            should_be_occupied = (
                (is_attic and self.attic_use_fraction is not None)
                or (is_basement and self.basement_use_fraction is not None)
                or is_normal_zone
            )
            if should_condition:
                conditioned_zone_names.append(zone.Name)
            if should_be_occupied:
                occupied_zone_names.append(zone.Name)
            if is_attic:
                attic_zone_names.append(zone.Name)
            if is_basement:
                basement_zone_names.append(zone.Name)
            if is_normal_zone:
                main_zone_names.append(zone.Name)

        # safety check for zone counts
        # attic never gets partitioned so it only ever contributes 1
        # to the conditioned storey count
        conditioned_storey_count = self.geometry.num_stories + (
            1 if self.conditioned_basement else 0
        )
        zones_per_storey = self.geometry.zones_per_storey
        expected_zone_count = conditioned_storey_count * zones_per_storey + (
            1 if self.conditioned_attic else 0
        )
        if len(conditioned_zone_names) != expected_zone_count:
            msg = f"Expected {expected_zone_count} zones, but found {len(conditioned_zone_names)}."
            raise ValueError(msg)

        conditioned_zone_list = ZoneList(
            Name="Conditioned_Zones", Names=conditioned_zone_names
        )
        attic_zone_list = ZoneList(Name="Attic_Zones", Names=attic_zone_names)
        basement_zone_list = ZoneList(Name="Basement_Zones", Names=basement_zone_names)
        main_zone_list = ZoneList(Name="Main_Zones", Names=main_zone_names)
        occupied_zone_list = ZoneList(Name="Occupied_Zones", Names=occupied_zone_names)

        idf = conditioned_zone_list.add(idf)
        idf = all_zones_list.add(idf)
        return idf, AddedZoneLists(
            conditioned_zone_list=conditioned_zone_list,
            all_zones_list=all_zones_list,
            occupied_zone_list=occupied_zone_list,
            attic_zone_list=attic_zone_list,
            basement_zone_list=basement_zone_list,
            main_zone_list=main_zone_list,
        )

    # part of the HVAC/conditioning system
    def compute_dhw(self) -> float:
        """Explicitly compute the domestic hot water energy demand.

        This is useful as a gut-check to make sure the DHW has been added correctly.

        Returns:
            energy (float): The annual domestic hot water energy demand (kWh/m2)
        """
        # TODO: this should be computed from the DHW schedule
        if not self.Zone.Operations.DHW.IsOn:
            return 0
        flow_rate_per_person = (
            self.Zone.Operations.SpaceUse.WaterUse.FlowRatePerPerson
        )  # m3/day/person, average
        temperature_rise = (
            self.Zone.Operations.DHW.WaterSupplyTemperature
            - self.Zone.Operations.DHW.WaterTemperatureInlet
        )  # K
        water_density = physical_constants.WaterDensity_kg_per_m3  # kg/m3
        c = physical_constants.WaterSpecificHeat_J_per_kg_degK  # J/kg.K
        total_flow_rate = flow_rate_per_person * self.total_people  # m3/day
        total_volume = total_flow_rate * 365  # m3 / yr
        total_mass = total_volume * water_density  # kg
        total_energy = total_mass * temperature_rise * c  # J / yr
        total_energy_kWh = total_energy / physical_constants.J_to_kWh  # kWh / yr
        # TODO: unit test this with parameterizations over basement presence/absence,
        # attic presence/absence, basement occupation/unoccupation, etc.
        # - total_conditioned_area now probably needs to be replaced with total_occupied_area
        total_energy_kWh_per_m2 = (
            total_energy_kWh / self.total_conditioned_area
        )  # kWh/m2 / yr
        return total_energy_kWh_per_m2

    def add_constructions(
        self,
        idf: IDF,
        constructions: EnvelopeAssemblyComponent,
        window_def: GlazingConstructionSimpleComponent | None,
    ) -> IDF:
        """Assigns the constructions to the surfaces in the model.

        Args:
            idf (IDF): The IDF model to select the surfaces from.
            constructions (ZoneConstruction): The construction template.
            window_def (WindowDefinition): The window definition template.

        Returns:
            idf (IDF): The IDF model with the selected surfaces.
        """
        if self.geometry.roof_height:
            raise SBEMBuilderNotImplementedError("roof_height")
        if self.geometry.basement:
            raise SBEMBuilderNotImplementedError("basement")

        if (
            constructions.FacadeIsAdiabatic
            or constructions.RoofIsAdiabatic
            or constructions.GroundIsAdiabatic
            or constructions.PartitionIsAdiabatic
            or constructions.SlabIsAdiabatic
        ):
            raise SBEMBuilderNotImplementedError("_IsAdiabatic")

        # if constructions.InternalMassAssembly is not None:
        #     raise SBEMBuilderNotImplementedError("InternalMassAssembly")

        handlers = SurfaceHandlers.Default()
        idf = handlers.handle_envelope(idf, constructions, window_def)

        return idf

    def build(
        self,
        config: SimulationPathConfig,
        post_geometry_callback: Callable[[IDF], IDF] | None = None,
    ) -> IDF:
        """Build the energy model using the Climate Studio API.

        Args:
            config (SimulationConfig): The configuration for the simulation.
            post_geometry_callback (Callable[[IDF],IDF] | None): A callback to run after the geometry is added.

        Returns:
            idf (IDF): The built energy model.
        """
        if self.geometry.roof_height:
            raise SBEMBuilderNotImplementedError("roof_height")
        config.output_dir.mkdir(parents=True, exist_ok=True)
        base_filepath = EnergyPlusArtifactDir / "Minimal.idf"
        target_base_filepath = config.output_dir / "Minimal.idf"
        shutil.copy(base_filepath, target_base_filepath)
        epw_path, ddy_path = asyncio.run(self.fetch_weather(config.weather_dir))
        idf = IDF(
            target_base_filepath.as_posix(),
            as_version=None,  # pyright: ignore [reportArgumentType]
            prep_outputs=True,
            epw=epw_path.as_posix(),
            output_directory=config.output_dir.as_posix(),
        )
        ddy = IDF(
            ddy_path.as_posix(),
            as_version="9.2.0",
            file_version="9.2.0",
            prep_outputs=False,
        )
        ddy_spec = DDYSizingSpec(
            match=False, conditions_types=["Summer Extreme", "Winter Extreme"]
        )
        ddy_spec.inject_ddy(idf, ddy)

        idf = add_default_sim_controls(idf)
        idf, scheds = add_default_schedules(idf)

        idf = SiteGroundTemperature.FromValues(
            assumed_constants.SiteGroundTemperature_degC
        ).add(idf)

        idf = self.geometry.add(idf)
        if post_geometry_callback is not None:
            idf = post_geometry_callback(idf)

        # construct zone lists
        idf, added_zone_lists = self.add_zone_lists(idf)

        # Handle main zones
        for zone in added_zone_lists.main_zone_list.Names:
            self.Zone.add_to_idf_zone(idf, zone)

        # TODO: Handle Basements:
        # TODO: Handle Attic:

        idf = self.add_constructions(
            idf, self.Zone.Envelope.Assemblies, self.Zone.Envelope.Window
        )
        # self.add_infiltration(idf, infiltration, inf_zone_list)

        # > operations
        # ----> space use
        # --------> lighting, equipment, occupancy to main zones.
        # ------------> special handling for attic, basement according to account for use fractions.
        # --------> water use
        # ------------> special handling for attic, basement according to account for use fractions.
        # ------------> needs information from DHW component
        # ------------> needs to calculate flow rates correctly.
        # --------> Thermostat (Ventilation below)
        # ----> HVAC
        # --------> ConditioningSystems can be effectively ignored, as these are just post-processing.
        # --------> Ventilation
        # ------------> HVACTemplate:IdealLoadsAirSystem + HVACTemplate:Thermostat, + DesignSpecification:OutdoorAir?
        # ------------> Needs to deal with link to thermostat.
        # ----> DHW (see water use above)
        # > envelope
        # ----> facade, roof, ground, floor/celing, partition, [external floor?], [slab], [internal mass]
        # --------> special handling for roof/basement insulation
        # --------> special handling for basement/ground heat transfer
        # ----> infiltration
        # --------> special handling for attic (if ventilated?)/basement (if present)
        # ----> window
        # --------> special handling for operable windows

        # TODO: Handle separately ventilated attic/basement?
        # idf = self.add_space_use(
        #     idf, self.space_use, added_zone_lists.conditioned_zone_list
        # )

        return idf

    # add schedules definition

    # base simulation information
    def simulate(
        self,
        config: SimulationPathConfig,
        post_geometry_callback: Callable[[IDF], IDF] | None = None,
    ) -> tuple[IDF, Sql]:
        """Build and simualte the idf model.

        Args:
            config (SimulationConfig): The configuration for the simulation.
            post_geometry_callback (Callable[[IDF],IDF] | None): A callback to run after the geometry is added.

        Returns:
            idf (IDF): The built energy model.
            sql (Sql): The sql results file with simulation data.
        """
        idf = self.build(config, post_geometry_callback)
        idf.simulate()
        sql = Sql(idf.sql_file)
        return idf, sql

    def get_warnings(self, idf: IDF) -> str:
        """Get the warning text from the idf model.

        Args:
            idf (IDF): The IDF model to get the warning text from.

        Returns:
            str: The warning text.
        """
        err_files = filter(
            lambda x: x.suffix == ".err",
            [idf.output_directory / Path(f) for f in idf.simulation_files],
        )
        err_text = "\n".join([f.read_text() for f in err_files])
        return err_text

    def standard_results_postprocess(self, sql: Sql, move_energy: bool) -> pd.Series:
        """Postprocess the sql file to get the standard results.

        Args:
            sql (Sql): The sql file to postprocess.
            move_energy (bool): Whether to move the energy to fuels based off of the CoP/Fuel Types.

        Returns:
            pd.DataFrame: The postprocessed results.
        """
        # TODO: get peaks
        res_df = sql.tabular_data_by_name(
            "AnnualBuildingUtilityPerformanceSummary", "End Uses"
        )
        kWh_per_GJ = 277.778
        res_df = (
            res_df[
                [
                    "Electricity",
                    "District Cooling",
                    "District Heating",
                ]
            ].droplevel(-1, axis=1)
            * kWh_per_GJ
        ) / self.total_conditioned_area
        res_series_hot_water = res_df.loc["Water Systems"]
        res_series = res_df.loc["Total End Uses"] - res_series_hot_water
        res_series["Domestic Hot Water"] = res_series_hot_water.sum()

        res_series.name = "kWh/m2"

        if move_energy:
            if self.Zone.Operations.HVAC.ConditioningSystems.Heating is not None:
                heat_cop = self.Zone.Operations.HVAC.ConditioningSystems.Heating.effective_system_cop
                heat_fuel = self.Zone.Operations.HVAC.ConditioningSystems.Heating.Fuel
                heat_energy = res_series["District Heating"] / heat_cop
                if heat_fuel not in res_series.index:
                    res_series[heat_fuel] = 0
                res_series[heat_fuel] += heat_energy

            if self.Zone.Operations.HVAC.ConditioningSystems.Cooling is not None:
                cool_cop = self.Zone.Operations.HVAC.ConditioningSystems.Cooling.effective_system_cop
                cool_fuel = self.Zone.Operations.HVAC.ConditioningSystems.Cooling.Fuel
                cool_energy = res_series["District Cooling"] / cool_cop
                if cool_fuel not in res_series.index:
                    res_series[cool_fuel] = 0
                res_series[cool_fuel] += cool_energy

            dhw_cop = self.Zone.Operations.DHW.effective_system_cop
            dhw_fuel = self.Zone.Operations.DHW.FuelType
            dhw_energy = res_series["Domestic Hot Water"] / dhw_cop
            if dhw_fuel not in res_series.index:
                res_series[dhw_fuel] = 0

            res_series[dhw_fuel] += dhw_energy
            # TODO: this will cause data loss if coincidentally, one of the fuels has the same name!
            # to safely do it, first pop out these value from the res_series, and then
            # go through the comps which will safely add them back in.
            res_series = res_series.drop([
                "District Cooling",
                "District Heating",
                "Domestic Hot Water",
            ])

        return cast(pd.Series, res_series)

    def run(
        self,
        weather_dir: Path | None = None,
        post_geometry_callback: Callable[[IDF], IDF] | None = None,
        move_energy: bool = False,
    ) -> tuple[IDF, pd.Series, str]:
        """Build and simualte the idf model.

        Args:
            weather_dir (Path): The directory to store the weather files.
            post_geometry_callback (Callable[[IDF],IDF] | None): A callback to run after the geometry is added.
            move_energy (bool): Whether to move the energy to fuels based off of the CoP/Fuel Types.

        Returns:
            idf (IDF): The built energy model.
            results (pd.Series): The postprocessed results.
            err_text (str): The warning text.
        """
        with tempfile.TemporaryDirectory() as temp_dir:
            output_dir = Path(temp_dir)
            config = (
                SimulationPathConfig(
                    output_dir=output_dir,
                    weather_dir=weather_dir,
                )
                if weather_dir is not None
                else SimulationPathConfig(output_dir=output_dir)
            )

            idf, sql = self.simulate(
                config,
                post_geometry_callback=post_geometry_callback,
            )
            results = self.standard_results_postprocess(sql, move_energy=move_energy)
            err_text = self.get_warnings(idf)
            return idf, results, err_text


if __name__ == "__main__":
    from epinterface.sbem.prisma.client import PrismaSettings, deep_fetcher
    from epinterface.sbem.prisma.seed_fns import (
        create_dhw_systems,
        create_envelope,
        create_hvac_systems,
        create_operations,
        create_schedules,
        create_space_use_children,
        create_zone,
    )

    with tempfile.TemporaryDirectory() as temp_dir:
        database_path = Path(temp_dir) / "test.db"
        settings = PrismaSettings.New(
            database_path=database_path, if_exists="raise", auto_register=False
        )
        with settings.db:
            create_schedules(settings.db)
            last_space_use_name = create_space_use_children(settings.db)
            last_hvac_name = create_hvac_systems(settings.db)
            last_dhw_name = create_dhw_systems(settings.db)
            _last_ops_name = create_operations(
                settings.db, last_space_use_name, last_hvac_name, last_dhw_name
            )

            create_envelope(settings.db)
            create_zone(settings.db)

            _, zone = deep_fetcher.Zone.get_deep_object("default_zone", settings.db)

            model = Model(
                Weather=(
                    "https://climate.onebuilding.org/WMO_Region_4_North_and_Central_America/USA_United_States_of_America/MA_Massachusetts/USA_MA_Boston-Logan.Intl.AP.725090_TMYx.2009-2023.zip"
                ),  # pyright: ignore [reportArgumentType]
                Zone=zone,
                basement_insulation_surface=None,
                conditioned_basement=False,
                basement_use_fraction=None,
                attic_insulation_surface=None,
                conditioned_attic=False,
                attic_use_fraction=None,
                geometry=ShoeboxGeometry(
                    x=0,
                    y=0,
                    w=10,
                    d=10,
                    h=3,
                    wwr=0.2,
                    num_stories=2,
                    basement=False,
                    zoning="by_storey",
                    roof_height=None,
                ),
            )

            _idf, results, _err_text = model.run(move_energy=False)
            print(_err_text)
            print(results)<|MERGE_RESOLUTION|>--- conflicted
+++ resolved
@@ -243,13 +243,8 @@
         internal_mass_handler = SurfaceHandler(
             boundary_condition=None,
             original_construction_name=None,
-<<<<<<< HEAD
-            original_surface_type="internal_mass",
-            surface_group="opaque",
-=======
             original_surface_type=None,
             surface_group="internal_mass",
->>>>>>> 78daeab4
         )
 
         return cls(
@@ -317,12 +312,6 @@
             idf=idf, construction=constructions.GroundWallAssembly
         )
         if window:
-<<<<<<< HEAD
-            idf = self.Window.assign_srfs(idf=idf, construction=window)
-
-        if constructions.InternalMassAssembly is not None:
-            idf = self.InternalMass.assign_srfs(
-=======
             idf = self.Window.assign_constructions_to_objs(idf=idf, construction=window)
 
         if constructions.InternalMassAssembly is not None:
@@ -344,7 +333,6 @@
             # once we've guaranteed that the internal mass object exists, we can
             # assign it the constructions to them
             idf = self.InternalMass.assign_constructions_to_objs(
->>>>>>> 78daeab4
                 idf=idf, construction=constructions.InternalMassAssembly
             )
         return idf
